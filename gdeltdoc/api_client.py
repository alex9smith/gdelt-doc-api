import requests
import pandas as pd

from gdeltdoc.filters import Filters

from typing import Dict

from gdeltdoc.helpers import load_json


class GdeltDoc:
    """
    API client for the GDELT 2.0 Doc API

    ```
    from gdeltdoc import GdeltDoc, Filters

    f = Filters(
        keyword = "climate change",
        start_date = "2020-05-10",
        end_date = "2020-05-11"
    )

    gd = GdeltDoc()

    # Search for articles matching the filters
    articles = gd.article_search(f)

    # Get a timeline of the number of articles matching the filters
    timeline = gd.timeline_search("timelinevol", f)
    ```

    ### Article List
    The article list mode of the API generates a list of news articles that match the filters.
    The client returns this as a pandas DataFrame with columns `url`, `url_mobile`, `title`,
    `seendate`, `socialimage`, `domain`, `language`, `sourcecountry`.

    ### Timeline Search
    There are 5 available modes when making a timeline search:
    * `timelinevol` - a timeline of the volume of news coverage matching the filters,
        represented as a percentage of the total news articles monitored by GDELT.
    * `timelinevolraw` - similar to `timelinevol`, but has the actual number of articles
        and a total rather than a percentage
    * `timelinelang` - similar to `timelinevol` but breaks the total articles down by published language.
        Each language is returned as a separate column in the DataFrame.
    * `timelinesourcecountry` - similar to `timelinevol` but breaks the total articles down by the country
        they were published in. Each country is returned as a separate column in the DataFrame.
    * `timelinetone` - a timeline of the average tone of the news coverage matching the filters.
        See [GDELT's documentation](https://blog.gdeltproject.org/gdelt-doc-2-0-api-debuts/)
        for more information about the tone metric.
    """

    def __init__(self, json_parsing_max_depth: int = 100) -> None:
        """
        Params
        ------
        json_parsing_max_depth
            A parameter for the json parsing function that removes illegal character. If 100 it will remove at max
            100 characters before exiting with an exception
        """
        self.max_depth_json_parsing = json_parsing_max_depth

    def article_search(self, filters: Filters) -> pd.DataFrame:
        """
        Make a query against the `ArtList` API to return a DataFrame of news articles that
        match the supplied filters.

        Params
        ------
        filters
            A `gdelt-doc.Filters` object containing the filter parameters for this query.

        Returns
        -------
        pd.DataFrame
            A pandas DataFrame of the articles returned from the API.
        """
        articles = self._query("artlist", filters.query_string)
<<<<<<< HEAD

        return pd.DataFrame(articles["articles"])
=======
        if "articles" in articles:
            return pd.DataFrame(articles["articles"])
        else:
            return pd.DataFrame()
>>>>>>> b39fc7d1

    def timeline_search(self, mode: str, filters: Filters) -> pd.DataFrame:
        """
        Make a query using one of the API's timeline modes.

        Params
        ------
        mode
            The API mode to call. Must be one of "timelinevol", "timelinevolraw",
            "timelinetone", "timelinelang", "timelinesourcecountry".

            See https://blog.gdeltproject.org/gdelt-doc-2-0-api-debuts/ for a
            longer description of each mode.

        filters
            A `gdelt-doc.Filters` object containing the filter parameters for this query.

        Returns
        -------
        pd.DataFrame
            A pandas DataFrame of the articles returned from the API.
        """
        timeline = self._query(mode, filters.query_string)

<<<<<<< HEAD
        results = {}
        results["datetime"] = [
            entry["date"] for entry in timeline["timeline"][0]["data"]
        ]
=======
        results = {"datetime": [entry["date"] for entry in timeline["timeline"][0]["data"]]}
>>>>>>> b39fc7d1

        for series in timeline["timeline"]:
            results[series["series"]] = [entry["value"] for entry in series["data"]]

        if mode == "timelinevolraw":
            results["All Articles"] = [
                entry["norm"] for entry in timeline["timeline"][0]["data"]
            ]

        formatted = pd.DataFrame(results)
        formatted["datetime"] = pd.to_datetime(formatted["datetime"])

        return formatted

    def _query(self, mode: str, query_string: str) -> Dict:
        """
        Submit a query to the GDELT API and return the results as a parsed JSON object.

        Params
        ------
        mode
            The API mode to call. Must be one of "artlist", "timelinevol",
            "timelinevolraw", "timelinetone", "timelinelang", "timelinesourcecountry".

        query_string
            The query parameters and date range to call the API with.

        Returns
        -------
        Dict
            The parsed JSON response from the API.
        """
<<<<<<< HEAD
        if mode not in [
            "artlist",
            "timelinevol",
            "timelinevolraw",
            "timelinetone",
            "timelinelang",
            "timelinesourcecountry",
        ]:
            raise ValueError(f"Mode {mode} not in supported API modes")
=======
        assert mode in ["artlist", "timelinevol", "timelinevolraw",
                        "timelinetone", "timelinelang", "timelinesourcecountry"], \
            f"Mode {mode} not in supported API modes"
>>>>>>> b39fc7d1

        response = requests.get(
            f"https://api.gdeltproject.org/api/v2/doc/doc?query={query_string}&mode={mode}&format=json"
        )
        if response.status_code not in [200, 202]:
            raise ValueError("The gdelt api returned a non-successful statuscode. This is the response message: {}".
                             format(response.text))
        return load_json(response.content, self.max_depth_json_parsing)<|MERGE_RESOLUTION|>--- conflicted
+++ resolved
@@ -76,15 +76,10 @@
             A pandas DataFrame of the articles returned from the API.
         """
         articles = self._query("artlist", filters.query_string)
-<<<<<<< HEAD
-
-        return pd.DataFrame(articles["articles"])
-=======
         if "articles" in articles:
             return pd.DataFrame(articles["articles"])
         else:
             return pd.DataFrame()
->>>>>>> b39fc7d1
 
     def timeline_search(self, mode: str, filters: Filters) -> pd.DataFrame:
         """
@@ -109,14 +104,7 @@
         """
         timeline = self._query(mode, filters.query_string)
 
-<<<<<<< HEAD
-        results = {}
-        results["datetime"] = [
-            entry["date"] for entry in timeline["timeline"][0]["data"]
-        ]
-=======
         results = {"datetime": [entry["date"] for entry in timeline["timeline"][0]["data"]]}
->>>>>>> b39fc7d1
 
         for series in timeline["timeline"]:
             results[series["series"]] = [entry["value"] for entry in series["data"]]
@@ -149,7 +137,6 @@
         Dict
             The parsed JSON response from the API.
         """
-<<<<<<< HEAD
         if mode not in [
             "artlist",
             "timelinevol",
@@ -159,15 +146,11 @@
             "timelinesourcecountry",
         ]:
             raise ValueError(f"Mode {mode} not in supported API modes")
-=======
-        assert mode in ["artlist", "timelinevol", "timelinevolraw",
-                        "timelinetone", "timelinelang", "timelinesourcecountry"], \
-            f"Mode {mode} not in supported API modes"
->>>>>>> b39fc7d1
 
         response = requests.get(
             f"https://api.gdeltproject.org/api/v2/doc/doc?query={query_string}&mode={mode}&format=json"
         )
+
         if response.status_code not in [200, 202]:
             raise ValueError("The gdelt api returned a non-successful statuscode. This is the response message: {}".
                              format(response.text))
